# Copyright (c) 2022-2024, NVIDIA CORPORATION & AFFILIATES. All rights reserved.
#
# See LICENSE for license information.

"""Installation script."""

import os
import time
from pathlib import Path
from typing import List, Tuple

import setuptools
from wheel.bdist_wheel import bdist_wheel

from build_tools.build_ext import CMakeExtension, get_build_ext
from build_tools.te_version import te_version
from build_tools.utils import (
    cuda_archs,
    found_cmake,
    found_ninja,
    found_pybind11,
    get_frameworks,
    install_and_import,
    remove_dups,
    uninstall_te_wheel_packages,
)

frameworks = get_frameworks()
current_file_path = Path(__file__).parent.resolve()


from setuptools.command.build_ext import build_ext as BuildExtension

os.environ["NVTE_PROJECT_BUILDING"] = "1"

if "pytorch" in frameworks:
    from torch.utils.cpp_extension import BuildExtension
elif "paddle" in frameworks:
    from paddle.utils.cpp_extension import BuildExtension
elif "jax" in frameworks:
    install_and_import("pybind11[global]")
    from pybind11.setup_helpers import build_ext as BuildExtension


CMakeBuildExtension = get_build_ext(BuildExtension)


class TimedBdist(bdist_wheel):
    """Helper class to measure build time"""

    def run(self):
        start_time = time.perf_counter()
        super().run()
        total_time = time.perf_counter() - start_time
        print(f"Total time for bdist_wheel: {total_time:.2f} seconds")


def setup_common_extension() -> CMakeExtension:
    """Setup CMake extension for common library"""
    # Project directory root
    root_path = Path(__file__).resolve().parent

    return CMakeExtension(
        name="transformer_engine",
        cmake_path=root_path / Path("transformer_engine/common"),
        cmake_flags=["-DCMAKE_CUDA_ARCHITECTURES={}".format(cuda_archs())],
    )


def setup_requirements() -> Tuple[List[str], List[str], List[str]]:
    """Setup Python dependencies

    Returns dependencies for build, runtime, and testing.
    """

    # Common requirements
    setup_reqs: List[str] = []
    install_reqs: List[str] = [
        "pydantic",
        "importlib-metadata>=1.0",
        "packaging",
    ]
    test_reqs: List[str] = ["pytest>=8.2.1"]

    # Requirements that may be installed outside of Python
    if not found_cmake():
        setup_reqs.append("cmake>=3.21")
    if not found_ninja():
        setup_reqs.append("ninja")
    if not found_pybind11():
        setup_reqs.append("pybind11")

    # Framework-specific requirements
    if not bool(int(os.getenv("NVTE_RELEASE_BUILD", "0"))):
        if "pytorch" in frameworks:
<<<<<<< HEAD
            install_reqs.extend(["torch", "flash-attn>=2.0.6,<=2.5.8,!=2.0.9,!=2.1.0"])
=======
            install_reqs.extend(["torch", "flash-attn>=2.0.6,<=2.6.3,!=2.0.9,!=2.1.0"])
>>>>>>> 4df84889
            test_reqs.extend(["numpy", "onnxruntime", "torchvision", "prettytable"])
        if "jax" in frameworks:
            install_reqs.extend(["jax", "flax>=0.7.1"])
            test_reqs.extend(["numpy", "praxis"])
        if "paddle" in frameworks:
            install_reqs.append("paddlepaddle-gpu")
            test_reqs.append("numpy")

    return [remove_dups(reqs) for reqs in [setup_reqs, install_reqs, test_reqs]]


if __name__ == "__main__":
    __version__ = te_version()

    with open("README.rst", encoding="utf-8") as f:
        long_description = f.read()

    # Settings for building top level empty package for dependency management.
    if bool(int(os.getenv("NVTE_BUILD_METAPACKAGE", "0"))):
        assert bool(
            int(os.getenv("NVTE_RELEASE_BUILD", "0"))
        ), "NVTE_RELEASE_BUILD env must be set for metapackage build."
        ext_modules = []
        cmdclass = {}
        package_data = {}
        include_package_data = False
        setup_requires = []
        install_requires = ([f"transformer_engine_cu12=={__version__}"],)
        extras_require = {
            "pytorch": [f"transformer_engine_torch=={__version__}"],
            "jax": [f"transformer_engine_jax=={__version__}"],
            "paddle": [f"transformer_engine_paddle=={__version__}"],
        }
    else:
        setup_requires, install_requires, test_requires = setup_requirements()
        ext_modules = [setup_common_extension()]
        cmdclass = {"build_ext": CMakeBuildExtension, "bdist_wheel": TimedBdist}
        package_data = {"": ["VERSION.txt"]}
        include_package_data = True
        extras_require = {"test": test_requires}

        if not bool(int(os.getenv("NVTE_RELEASE_BUILD", "0"))):
            # Remove residual FW packages since compiling from source
            # results in a single binary with FW extensions included.
            uninstall_te_wheel_packages()
            if "pytorch" in frameworks:
                from build_tools.pytorch import setup_pytorch_extension

                ext_modules.append(
                    setup_pytorch_extension(
                        "transformer_engine/pytorch/csrc",
                        current_file_path / "transformer_engine" / "pytorch" / "csrc",
                        current_file_path / "transformer_engine",
                    )
                )
            if "jax" in frameworks:
                from build_tools.jax import setup_jax_extension

                ext_modules.append(
                    setup_jax_extension(
                        "transformer_engine/jax/csrc",
                        current_file_path / "transformer_engine" / "jax" / "csrc",
                        current_file_path / "transformer_engine",
                    )
                )
            if "paddle" in frameworks:
                from build_tools.paddle import setup_paddle_extension

                ext_modules.append(
                    setup_paddle_extension(
                        "transformer_engine/paddle/csrc",
                        current_file_path / "transformer_engine" / "paddle" / "csrc",
                        current_file_path / "transformer_engine",
                    )
                )

    # Configure package
    setuptools.setup(
        name="transformer_engine",
        version=__version__,
        packages=setuptools.find_packages(
            include=[
                "transformer_engine",
                "transformer_engine.*",
                "transformer_engine/build_tools",
            ],
        ),
        extras_require=extras_require,
        description="Transformer acceleration library",
        long_description=long_description,
        long_description_content_type="text/x-rst",
        ext_modules=ext_modules,
        cmdclass={"build_ext": CMakeBuildExtension, "bdist_wheel": TimedBdist},
        python_requires=">=3.8, <3.13",
        classifiers=[
            "Programming Language :: Python :: 3.8",
            "Programming Language :: Python :: 3.9",
            "Programming Language :: Python :: 3.10",
            "Programming Language :: Python :: 3.11",
            "Programming Language :: Python :: 3.12",
        ],
        setup_requires=setup_requires,
        install_requires=install_requires,
        license_files=("LICENSE",),
        include_package_data=include_package_data,
        package_data=package_data,
    )<|MERGE_RESOLUTION|>--- conflicted
+++ resolved
@@ -93,11 +93,7 @@
     # Framework-specific requirements
     if not bool(int(os.getenv("NVTE_RELEASE_BUILD", "0"))):
         if "pytorch" in frameworks:
-<<<<<<< HEAD
-            install_reqs.extend(["torch", "flash-attn>=2.0.6,<=2.5.8,!=2.0.9,!=2.1.0"])
-=======
             install_reqs.extend(["torch", "flash-attn>=2.0.6,<=2.6.3,!=2.0.9,!=2.1.0"])
->>>>>>> 4df84889
             test_reqs.extend(["numpy", "onnxruntime", "torchvision", "prettytable"])
         if "jax" in frameworks:
             install_reqs.extend(["jax", "flax>=0.7.1"])
