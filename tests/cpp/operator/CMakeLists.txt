--- conflicted
+++ resolved
@@ -10,10 +10,6 @@
                test_cast_transpose_dbias_dgelu.cu
                test_cast_transpose_dgeglu.cu
                test_act.cu
-<<<<<<< HEAD
-               test_dgeglu.cu
-=======
->>>>>>> a7e9d3e7
                test_layernorm.cu
                test_rmsnorm.cu
                test_multi_cast_transpose.cu
