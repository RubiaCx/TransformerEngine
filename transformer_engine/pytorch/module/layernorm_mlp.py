# Copyright (c) 2022-2024, NVIDIA CORPORATION & AFFILIATES. All rights reserved.
#
# See LICENSE for license information.

"""LayerNormMLP API"""
import os
import warnings
from typing import Any, Callable, Dict, Optional, Tuple, Union

import torch
from torch.nn.parameter import Parameter
from torch.nn import init

from .base import (
    get_workspace,
    _ub_communicators,
    get_ub,
    TransformerEngineBaseModule,
    _2X_ACC_FPROP,
    _2X_ACC_DGRAD,
    _2X_ACC_WGRAD,
)
from ..fp8 import get_fp8_te_dtype, FP8GlobalStateManager
from ..jit import (
    bias_gelu_fused,
    bgrad_dgelu_fused,
    set_jit_fusion_options,
    warmup_jit_bias_gelu_all_dtypes,
)
from ..utils import (
    divide,
    get_default_init_method,
    init_method_constant,
    cast_if_needed,
    assert_dim_for_fp8_exec,
    clear_tensor_data,
    requires_grad,
)
from ..distributed import (
    set_tensor_model_parallel_attributes,
    get_distributed_world_size,
    allreduce,
    reduce_scatter_along_first_dim,
    gather_along_first_dim,
    is_fp8_activation_recompute_enabled,
    in_fp8_activation_recompute_phase,
    use_reentrant_activation_recompute,
    _fsdp_scatter_tensors,
    _fsdp_gather_tensors,
)

from .. import cpp_extensions as tex

from ..constants import dist_group_type, TE_DType
from ..jit import no_torch_dynamo
from ..graph import is_graph_capturing
from ..float8_tensor import Float8Tensor
from ._common import _apply_normalization

__all__ = ["LayerNormMLP"]


def _act_func(activation: str):
    funcs = {
        "gelu": (tex.gelu, tex.dgelu),
        "relu": (tex.relu, tex.drelu),
        "geglu": (tex.geglu, tex.dgeglu),
        "reglu": (tex.reglu, tex.dreglu),
        "swiglu": (tex.swiglu, tex.dswiglu),
        "qgelu": (tex.qgelu, tex.dqgelu),
        "srelu": (tex.srelu, tex.dsrelu),
    }
    if activation not in funcs:
        raise NotImplementedError("Activation type " + activation + " is not supported!")
    return funcs[activation]


class _LayerNormMLP(torch.autograd.Function):
    """LayerNormMLP semi-top level module
    Calls custom cuda extensions.
    """

    @staticmethod
    def forward(
        ctx,
        inp: torch.Tensor,
        ln_weight: torch.Tensor,
        ln_bias: torch.Tensor,
        fc1_weight: torch.Tensor,
        fc1_weight_fp8: Optional[torch.Tensor],
        fc1_bias: torch.Tensor,
        use_fc1_bias: bool,
        fc2_weight: torch.Tensor,
        fc2_weight_fp8: Optional[torch.Tensor],
        fc2_bias: torch.Tensor,
        use_fc2_bias: bool,
        eps: float,
        is_first_microbatch: Union[bool, None],
        fp8: bool,
        fp8_calibration: bool,
        fp8_meta: Dict[str, Any],
        fuse_wgrad_accumulation: bool,
        cpu_offloading: bool,
        tp_group: Union[dist_group_type, None],
        tp_size: int,
        sequence_parallel: bool,
        tensor_parallel: bool,
        activation_dtype: torch.dtype,
        return_layernorm_output: bool,
        return_layernorm_output_gathered: bool,
        bias_gelu_nvfusion: bool,
        set_parallel_mode: bool,
        is_grad_enabled: bool,
        fwd_ln_sm_margin: int,
        bwd_ln_sm_margin: int,
        zero_centered_gamma: bool,
        activation: str,
        normalization: str,
        ub_bulk_wgrad: bool,
        ub_bulk_dgrad: bool,
        ub_overlap_rs_dgrad: bool,
        ub_overlap_rs: bool,
        ub_overlap_ag: bool,
        gemm_gelu_fusion: bool,
        fsdp_group: Union[dist_group_type, None],
    ) -> Union[Tuple[torch.Tensor, ...], torch.Tensor]:
        # Make sure input dimensions are compatible
        in_features = ln_weight.numel()
        assert inp.shape[-1] == in_features, "GEMM not possible"
        inputmat = inp.view((-1, in_features))
        if fp8:
            assert_dim_for_fp8_exec(inputmat)
            assert_dim_for_fp8_exec(fc1_weight)
            assert_dim_for_fp8_exec(fc2_weight)

        activation_func = _act_func(activation)[0]

        # Cast for native AMP
        inputmat = cast_if_needed(inputmat, activation_dtype)
        ln_weight = cast_if_needed(ln_weight, activation_dtype)
        if ln_bias is not None:
            ln_bias = cast_if_needed(ln_bias, activation_dtype)

        tp_world_size = get_distributed_world_size(tp_group)
        if ub_overlap_ag:
            if tp_world_size == 1 or (not is_grad_enabled) or return_layernorm_output:
                ub_overlap_ag = False
        if ub_overlap_ag:
            ub_obj_lnout = get_ub("fc1_fprop")
            ln_out = ub_obj_lnout.get_ubuf_output(0)
        else:
            ln_out_dtype = torch.uint8 if (fp8 and not return_layernorm_output) else inputmat.dtype
            ln_out = torch.empty_like(
                inputmat, dtype=ln_out_dtype, memory_format=torch.contiguous_format
            )
        ub_overlap_rs = False if tp_world_size == 1 else ub_overlap_rs

        fp8_dtype_forward = get_fp8_te_dtype(fp8_meta["recipe"], fprop_tensor=True)

        ln_out, mu, rsigma = _apply_normalization(
            inputmat,
            ln_out,
            ln_weight,
            ln_bias,
            eps,
            fp8 and not return_layernorm_output,
            fp8_meta,
            normalization,
            fwd_ln_sm_margin,
            zero_centered_gamma,
            is_grad_enabled,
        )

        # Column Parallel Linear
        ln_out_gathered = False
        if ub_overlap_ag:
            ln_out_total = ub_obj_lnout.get_ubuf_output(1)
            ln_out = torch.empty_like(ln_out)
            if ub_obj_lnout.is_atomic_gemm():
                ub_algo_ag = tex.UbufOverlapAlgo.ATOMIC_GEMM_AG_P2P
            else:
                ub_algo_ag = tex.UbufOverlapAlgo.SPLIT_PIPELINED_AG_P2P
        elif set_parallel_mode and sequence_parallel:
            ln_out_gathered = True
            ln_out_total, _ = gather_along_first_dim(ln_out, tp_group)
        else:
            ln_out_total = ln_out

        # If residual connection is after LN, we need `ln_out`
        # tensor in higher precision, this comes at the cost
        # of an extra fp8 cast.
        if return_layernorm_output:
            ln_out_return = ln_out_total if return_layernorm_output_gathered else ln_out
            if fp8:
                if ub_overlap_ag:
                    ln_out = tex.cast_to_fp8(
                        ln_out,
                        fp8_meta["scaling_fwd"],
                        tex.FP8FwdTensors.GEMM1_INPUT,
                        fp8_dtype_forward,
                    )
                else:
                    ln_out_total = tex.cast_to_fp8(
                        ln_out_total,
                        fp8_meta["scaling_fwd"],
                        tex.FP8FwdTensors.GEMM1_INPUT,
                        fp8_dtype_forward,
                    )
                    if ln_out_gathered:
                        rank = torch.distributed.get_rank(tp_group)
                        slice_start = rank * ln_out.size(0)
                        slice_end = (rank + 1) * ln_out.size(0)
                        ln_out = ln_out_total[slice_start:slice_end, ...]
                    else:
                        ln_out = ln_out_total

        if fp8:
            bias_dtype = torch.bfloat16 if activation_dtype == torch.float32 else activation_dtype
            fc1_bias = cast_if_needed(fc1_bias, bias_dtype) if use_fc1_bias else fc1_bias
            fc2_bias = cast_if_needed(fc2_bias, bias_dtype) if use_fc2_bias else fc2_bias

            # Use FP8 weights
            if fc1_weight_fp8 is None:
                fc1_weight_fp8 = fc1_weight
            if fc2_weight_fp8 is None:
                fc2_weight_fp8 = fc2_weight

            assert isinstance(fc1_weight_fp8, Float8Tensor)
            assert isinstance(fc2_weight_fp8, Float8Tensor)

            # Perform FP8 GEMM
            fp8_gemm_args = [
                fc1_weight_fp8._data,
                fc1_weight_fp8._scale_inv,
                0,
                fc1_weight_fp8._fp8_dtype,
                ln_out_total,
                fp8_meta["scaling_fwd"].scale_inv,
                tex.FP8FwdTensors.GEMM1_INPUT,
                fp8_dtype_forward,
                activation_dtype,
                get_workspace(),
            ]
            fp8_gemm_kwargs = dict(
                bias=fc1_bias,
                use_bias=use_fc1_bias,
                use_split_accumulator=_2X_ACC_FPROP,
                ub_algo=ub_algo_ag if ub_overlap_ag else None,
                ub=ub_obj_lnout if ub_overlap_ag else None,
                extra_output_tensor=ln_out if ub_overlap_ag else None,
            )
            if gemm_gelu_fusion:
                fp8_gemm_args[8] = torch.uint8  # out_dtype
                fp8_gemm_kwargs.update(
                    dict(
                        gelu=True,
                        out_index=tex.FP8FwdTensors.GEMM2_INPUT,
                        fp8_meta_tensor=fp8_meta["scaling_fwd"],
                        D_dtype=fp8_dtype_forward,
                    )
                )
            fp8_gemm_out = tex.fp8_gemm(*fp8_gemm_args, **fp8_gemm_kwargs)
            if not is_grad_enabled:
                clear_tensor_data(ln_out_total)

            # Perform activation
            if gemm_gelu_fusion:
                gelu_out, fc1_out = fp8_gemm_out
            else:
                fc1_out, _ = fp8_gemm_out
                gelu_out = activation_func(
                    fc1_out,
                    fp8_meta["scaling_fwd"],
                    tex.FP8FwdTensors.GEMM2_INPUT,
                    fp8_dtype_forward,
                )
            if not is_grad_enabled:
                clear_tensor_data(fc1_out)

            fc2_out_index, fc2_meta_tensor, fc2_te_type, out_type = (
                None,
                None,
                None,
                activation_dtype,
            )
            if ub_overlap_rs:
                ub_obj_fc2out = get_ub("fc2_fprop")
                fc2_out = ub_obj_fc2out.get_ubuf_output(1)
                dim_size = list(gelu_out.size())
                dim_size[0] = dim_size[0] // tp_world_size
                dim_size[1] = fc2_weight_fp8.size(0)
                rs_out = torch.empty(dim_size, dtype=activation_dtype, device=gelu_out.device)
                if ub_obj_fc2out.is_p2p_overlap():
                    if ub_obj_fc2out.is_atomic_gemm():
                        ub_algo_rs = tex.UbufOverlapAlgo.ATOMIC_GEMM_RS_P2P
                    else:
                        ub_algo_rs = tex.UbufOverlapAlgo.SPLIT_PIPELINED_RS_P2P
                else:
                    if ub_obj_fc2out.is_atomic_gemm():
                        ub_algo_rs = tex.UbufOverlapAlgo.ATOMIC_GEMM_RS
                    else:
                        ub_algo_rs = tex.UbufOverlapAlgo.SPLIT_PIPELINED_RS

                if ub_obj_fc2out.is_fp8_ubuf():
                    fc2_out_index = tex.FP8FwdTensors.GEMM2_OUTPUT
                    fc2_meta_tensor = fp8_meta["scaling_fwd"]
                    fc2_te_type = fp8_dtype_forward
                    out_type = torch.uint8
                    ub_obj_fc2out.set_ubuf_scale_inv(fc2_meta_tensor.scale_inv[fc2_out_index])
            else:
                dim_size = list(gelu_out.size())
                dim_size[1] = fc2_weight_fp8.size(0)
                fc2_out = torch.empty(dim_size, dtype=activation_dtype, device=gelu_out.device)

            _ = tex.fp8_gemm(
                fc2_weight_fp8._data,
                fc2_weight_fp8._scale_inv,
                0,
                fc2_weight_fp8._fp8_dtype,
                gelu_out,
                fp8_meta["scaling_fwd"].scale_inv,
                tex.FP8FwdTensors.GEMM2_INPUT,
                fp8_dtype_forward,
                out_type,
                get_workspace(),
                bias=fc2_bias,
                use_bias=use_fc2_bias,
                use_split_accumulator=_2X_ACC_FPROP,
                out=fc2_out,
                ub_algo=ub_algo_rs if ub_overlap_rs else None,
                ub=ub_obj_fc2out if ub_overlap_rs else None,
                extra_output_tensor=rs_out if ub_overlap_rs else None,
                out_index=fc2_out_index,
                fp8_meta_tensor=fc2_meta_tensor,
                D_dtype=fc2_te_type,
            )
            if not is_grad_enabled:
                clear_tensor_data(gelu_out)
        else:
            # Cast for native AMP
            fc1_weight = cast_if_needed(fc1_weight, activation_dtype)
            fc2_weight = cast_if_needed(fc2_weight, activation_dtype)
            fc1_bias = cast_if_needed(fc1_bias, activation_dtype) if use_fc1_bias else fc1_bias
            fc2_bias = cast_if_needed(fc2_bias, activation_dtype) if use_fc2_bias else fc2_bias

            if fp8_calibration:
                # amax of fc1 input
                amin, amax = ln_out_total.aminmax()
                fp8_meta["scaling_fwd"].amax_history[0][tex.FP8FwdTensors.GEMM1_INPUT] = torch.max(
                    -amin, amax
                ).float()
                # amax of fc1 weight
                amin, amax = fc1_weight.aminmax()
                fp8_meta["scaling_fwd"].amax_history[0][tex.FP8FwdTensors.GEMM1_WEIGHT] = torch.max(
                    -amin, amax
                ).float()

            fc1_outputs = tex.gemm(
                fc1_weight,
                ln_out_total,
                activation_dtype,
                get_workspace(),
                bias=fc1_bias,
                use_bias=(not bias_gelu_nvfusion) and use_fc1_bias,
                gelu=not bias_gelu_nvfusion and (activation == "gelu"),
                ub_algo=tex.UbufOverlapAlgo.SPLIT_PIPELINED_AG_P2P if ub_overlap_ag else None,
                ub=ub_obj_lnout if ub_overlap_ag else None,
                extra_output_tensor=ln_out if ub_overlap_ag else None,
            )
            if not is_grad_enabled:
                clear_tensor_data(ln_out_total)

            if bias_gelu_nvfusion:
                fc1_out, _, _ = fc1_outputs
                gelu_out = bias_gelu_fused(fc1_out, fc1_bias)
            else:
                if activation == "gelu":
                    gelu_out, _, fc1_out = fc1_outputs
                else:
                    fc1_out, _, _ = fc1_outputs
                    gelu_out = activation_func(
                        fc1_out, None, tex.FP8FwdTensors.GEMM2_INPUT, TE_DType[fc1_out.dtype]
                    )
            if not is_grad_enabled:
                clear_tensor_data(fc1_out)

            if fp8_calibration:
                # amax of fc2 input
                amin, amax = gelu_out.aminmax()
                fp8_meta["scaling_fwd"].amax_history[0][tex.FP8FwdTensors.GEMM2_INPUT] = torch.max(
                    -amin, amax
                ).float()
                # amax of fc2 weight
                amin, amax = fc2_weight.aminmax()
                fp8_meta["scaling_fwd"].amax_history[0][tex.FP8FwdTensors.GEMM2_WEIGHT] = torch.max(
                    -amin, amax
                ).float()

            if ub_overlap_rs:
                ub_obj_fc2out = get_ub("fc2_fprop")
                fc2_out = ub_obj_fc2out.get_ubuf_output(1)
                dim_size = list(gelu_out.size())
                dim_size[0] = dim_size[0] // tp_world_size
                dim_size[1] = fc2_weight.size(0)
                rs_out = torch.empty(dim_size, dtype=activation_dtype, device=gelu_out.device)
                if ub_obj_fc2out.is_p2p_overlap():
                    ub_algo_rs = tex.UbufOverlapAlgo.SPLIT_PIPELINED_RS_P2P
                else:
                    ub_algo_rs = tex.UbufOverlapAlgo.SPLIT_PIPELINED_RS
            else:
                dim_size = list(gelu_out.size())
                dim_size[1] = fc2_weight.size(0)
                fc2_out = torch.empty(dim_size, dtype=activation_dtype, device=gelu_out.device)
            _ = tex.gemm(
                fc2_weight,
                gelu_out,
                activation_dtype,
                get_workspace(),
                bias=fc2_bias,
                use_bias=use_fc2_bias,
                out=fc2_out,
                ub_algo=ub_algo_rs if ub_overlap_rs else None,
                ub=ub_obj_fc2out if ub_overlap_rs else None,
                extra_output_tensor=rs_out if ub_overlap_rs else None,
            )
            if not is_grad_enabled:
                clear_tensor_data(gelu_out)

        if is_grad_enabled:
            if cpu_offloading:
                if fp8 and fc1_weight_fp8 is not None:
                    fc1_weight_fp8.weight_offloading = True
                if fp8 and fc2_weight_fp8 is not None:
                    fc2_weight_fp8.weight_offloading = True
                ln_weight.weight_offloading = True
                fc1_weight.weight_offloading = True
                fc2_weight.weight_offloading = True
                fc1_bias.weight_offloading = True

                inputmat.activation_offloading = True
                if normalization == "LayerNorm":
                    mu.activation_offloading = True
                rsigma.activation_offloading = True
                ln_out.activation_offloading = True
                fc1_out.activation_offloading = True
                gelu_out.activation_offloading = True

            # Scatter intermediate/activation tensors saved for the backward pass
            # NOTE: weight_fp8 = weight when ctx.fp8 == False and torch.disttributed.FSDP already
            #       shards/unshards the base weights so we don't do it ourselves
            ctx.fsdp_group = fsdp_group
            ctx.fsdp_shapes = _fsdp_scatter_tensors(
                fsdp_group,
                mu,
                rsigma,
                ln_out,
                fc1_out,
                gelu_out,
                fc1_weight_fp8 if fp8 and not isinstance(fc1_weight, Float8Tensor) else None,
                fc2_weight_fp8 if fp8 and not isinstance(fc2_weight, Float8Tensor) else None,
            )

            ctx.save_for_backward(
                inputmat,
                ln_weight,
                mu,
                rsigma,
                ln_out if fc1_weight.requires_grad else None,
                fc1_out,
                gelu_out if fc2_weight.requires_grad else None,
                fc1_weight,
                fc1_weight_fp8,
                fc1_weight.main_grad if (cpu_offloading and fuse_wgrad_accumulation) else None,
                fc2_weight,
                fc2_weight_fp8,
                fc2_weight.main_grad if (cpu_offloading and fuse_wgrad_accumulation) else None,
                fc1_bias,
                fp8_meta["scaling_fwd"].scale_inv.clone() if fp8 else None,
            )

            ctx.activation_dtype = activation_dtype
            ctx.activation = activation
            ctx.fp8 = fp8
            ctx.fp8_meta = fp8_meta
            ctx.fuse_wgrad_accumulation = fuse_wgrad_accumulation
            ctx.cpu_offloading = cpu_offloading
            ctx.is_first_microbatch = is_first_microbatch
            ctx.use_fc1_bias = use_fc1_bias
            ctx.use_fc2_bias = use_fc2_bias
            ctx.sequence_parallel = sequence_parallel
            ctx.tensor_parallel = tensor_parallel
            ctx.inp_shape = inp.shape
            ctx.tp_group = tp_group
            ctx.tp_size = tp_size
            ctx.bias_gelu_nvfusion = bias_gelu_nvfusion
            ctx.return_layernorm_output = return_layernorm_output
            ctx.return_layernorm_output_gathered = (
                return_layernorm_output_gathered and ln_out_gathered
            )
            ctx.set_parallel_mode = set_parallel_mode
            ctx.bwd_ln_sm_margin = bwd_ln_sm_margin
            ctx.zero_centered_gamma = zero_centered_gamma
            ctx.ub_bulk_wgrad = ub_bulk_wgrad
            ctx.ub_bulk_dgrad = ub_bulk_dgrad
            ctx.ub_overlap_rs_dgrad = ub_overlap_rs_dgrad
            ctx.ub_overlap_ag = ub_overlap_ag
            ctx.requires_dgrad = inp.requires_grad
            ctx.normalization = normalization
            ctx.reduce_and_update_bwd_fp8_tensors = False
            if ctx.fp8 and requires_grad(
                inp, ln_weight, ln_bias, fc1_weight, fc2_weight, fc1_bias, fc2_bias
            ):
                ctx.reduce_and_update_bwd_fp8_tensors = FP8GlobalStateManager.is_first_fp8_module()

        # Row Parallel Linear
        if ub_overlap_rs:
            fc2_out = rs_out
        elif set_parallel_mode and sequence_parallel:
            fc2_out, _ = reduce_scatter_along_first_dim(fc2_out, tp_group)
        elif set_parallel_mode and tensor_parallel:
            fc2_out, _ = allreduce(fc2_out, tp_group)

        # [*, in_features] -> [*, out_features] except first dimension changes for SP
        fc2_out = fc2_out.view(-1, *inp.shape[1:-1], fc2_out.shape[-1])

        if return_layernorm_output:
            if return_layernorm_output_gathered:
                shape = list(inp.shape)
                shape[0] *= tp_size
                return fc2_out, ln_out_return.view(shape)
            return fc2_out, ln_out_return.view_as(inp)
        return fc2_out

    @staticmethod
    def backward(
        ctx, *grad_outputs: Tuple[torch.Tensor, ...]
    ) -> Tuple[Union[torch.Tensor, None], ...]:
        with torch.cuda.nvtx.range("_LayerNormMLP_backward"):
            (
                inputmat,
                ln_weight,
                mu,
                rsigma,
                ln_out,
                fc1_out,
                gelu_out,
                fc1_weight,
                fc1_weight_fp8,
                fc1_weight_main_grad,
                fc2_weight,
                fc2_weight_fp8,
                fc2_weight_main_grad,
                fc1_bias,
                fwd_scale_inverses,
            ) = ctx.saved_tensors

            # Gather saved autograd context tensors when running with FSDP
            # NOTE: weight_fp8 = weight when ctx.fp8 == False and torch.disttributed.FSDP already
            #       shards/unshards the base weights so we don't do it ourselves
            _fsdp_gather_tensors(
                ctx.fsdp_group,
                ctx.fsdp_shapes,
                mu,
                rsigma,
                ln_out,
                fc1_out,
                gelu_out,
                fc1_weight_fp8 if ctx.fp8 and not isinstance(fc1_weight, Float8Tensor) else None,
                fc2_weight_fp8 if ctx.fp8 and not isinstance(fc2_weight, Float8Tensor) else None,
            )

            if ctx.cpu_offloading and ctx.fuse_wgrad_accumulation:
<<<<<<< HEAD
                fc1_weight = Parameter(fc1_weight.requires_grad)
                fc2_weight = Parameter(fc2_weight.requires_grad)
=======
                fc1_weight = Parameter(fc1_weight, fc1_weight.requires_grad)
                fc2_weight = Parameter(fc2_weight, fc2_weight.requires_grad)
>>>>>>> a7e9d3e7

                fc1_weight.main_grad = fc1_weight_main_grad
                fc2_weight.main_grad = fc2_weight_main_grad

            activation_func = _act_func(ctx.activation)[1]

            if ctx.ub_overlap_rs_dgrad:
                ctx.ub_bulk_dgrad = False
                ctx.ub_bulk_wgrad = False
                tp_world_size = get_distributed_world_size(ctx.tp_group)
                if tp_world_size == 1:
                    ctx.ub_overlap_rs_dgrad = False
            if ctx.ub_bulk_dgrad:
                tp_world_size = get_distributed_world_size(ctx.tp_group)
                if tp_world_size == 1 or not fc1_weight.requires_grad:
                    ctx.ub_bulk_dgrad = False
            if ctx.ub_bulk_dgrad:
                dim_size = list(ln_out.size())
                dim_size[0] = dim_size[0] * tp_world_size
                ub_obj_lnout = get_ub("fc1_dgrad")
                ub_obj_lnout.copy_input_to_ubuf(ln_out, 1)
            if ctx.ub_overlap_ag:
                tp_world_size = get_distributed_world_size(ctx.tp_group)
                if tp_world_size == 1:
                    ctx.ub_overlap_ag = False

            if ctx.ub_overlap_ag:
                dim_size = list(grad_outputs[0].size())
                dim_size[0] = dim_size[0] * tp_world_size
                ctx.ub_obj_gradout = get_ub("fc2_dgrad")
                if ctx.ub_obj_gradout.is_atomic_gemm():
                    ub_algo = tex.UbufOverlapAlgo.ATOMIC_GEMM_AG_P2P
                else:
                    ub_algo = tex.UbufOverlapAlgo.SPLIT_PIPELINED_AG_P2P

            ctx.use_bias = ctx.use_fc2_bias  # For grad_output_preprocess
            (
                grad_output,
                grad_output_c,
                grad_output_t,
                fc2_bias_grad,
            ) = TransformerEngineBaseModule.grad_output_preprocess(ctx, grad_outputs[0], True)

            if ctx.ub_bulk_wgrad:
                tp_world_size = get_distributed_world_size(ctx.tp_group)
                if tp_world_size == 1 or not fc1_weight.requires_grad:
                    ctx.ub_bulk_wgrad = False
            # Column Parallel Linear
            # Overlap input AG with dgrad
            if (
                fc1_weight.requires_grad
                and (not ctx.ub_bulk_dgrad)
                and ctx.set_parallel_mode
                and ctx.sequence_parallel
            ):
                ln_out_total, handle = gather_along_first_dim(ln_out, ctx.tp_group, async_op=True)
            else:
                ln_out_total = ln_out
                handle = None

            if ctx.is_first_microbatch is not None:
                accumulate_wgrad_into_param_main_grad = (
                    ctx.fuse_wgrad_accumulation and not ctx.is_first_microbatch
                )
            else:
                accumulate_wgrad_into_param_main_grad = ctx.fuse_wgrad_accumulation

            if ctx.fp8:
                fp8_dtype_forward = get_fp8_te_dtype(ctx.fp8_meta["recipe"], fprop_tensor=True)
                fp8_dtype_backward = get_fp8_te_dtype(ctx.fp8_meta["recipe"], fprop_tensor=False)

                # FC2 DGRAD; Unconditional
                fc2_dgrad, _ = tex.fp8_gemm(
                    fc2_weight_fp8.transpose_2d(),
                    fc2_weight_fp8._scale_inv,
                    0,
                    fc2_weight_fp8._fp8_dtype,
                    grad_output_c,
                    ctx.fp8_meta["scaling_bwd"].scale_inv,
                    tex.FP8BwdTensors.GRAD_OUTPUT1,
                    fp8_dtype_backward,
                    ctx.activation_dtype,
                    get_workspace(),
                    use_split_accumulator=_2X_ACC_DGRAD,
                    ub_algo=ub_algo if ctx.ub_overlap_ag else None,
                    ub=ctx.ub_obj_gradout if ctx.ub_overlap_ag else None,
                )
                if ctx.ub_overlap_ag:
                    grad_output_t = tex.fp8_transpose(grad_output_c, fp8_dtype_backward)
                clear_tensor_data(grad_output_c)

                # FC2 WGRAD
                if not ctx.fp8_meta["recipe"].override_linear_precision.wgrad:
                    if fc2_weight.requires_grad:
                        gelu_out_t = tex.fp8_transpose(gelu_out, fp8_dtype_forward)
                        clear_tensor_data(gelu_out)
                        fc2_wgrad, _ = tex.fp8_gemm(
                            gelu_out_t,
                            fwd_scale_inverses,
                            tex.FP8FwdTensors.GEMM2_INPUT,
                            fp8_dtype_forward,
                            grad_output_t,
                            ctx.fp8_meta["scaling_bwd"].scale_inv,
                            tex.FP8BwdTensors.GRAD_OUTPUT1,
                            fp8_dtype_backward,
                            ctx.activation_dtype,
                            get_workspace(),
                            accumulate=accumulate_wgrad_into_param_main_grad,
                            out=fc2_weight.main_grad if ctx.fuse_wgrad_accumulation else None,
                            use_split_accumulator=_2X_ACC_WGRAD,
                        )
                        clear_tensor_data(gelu_out_t, grad_output_t)

                    if ctx.activation == "gelu":
                        fc1_bias_grad, dgelu, dgelu_t = tex.fp8_cast_transpose_bgrad_dgelu_fused(
                            fc2_dgrad,
                            fc1_out,
                            ctx.fp8_meta["scaling_bwd"],
                            tex.FP8BwdTensors.GRAD_OUTPUT2,
                            fp8_dtype_backward,
                        )
                    else:
                        dgelu = activation_func(fc2_dgrad, fc1_out, TE_DType[fc2_dgrad.dtype])
                        fc1_bias_grad, dgelu, dgelu_t = tex.fp8_cast_transpose_bgrad_fused(
                            dgelu,
                            ctx.fp8_meta["scaling_bwd"],
                            tex.FP8BwdTensors.GRAD_OUTPUT2,
                            fp8_dtype_backward,
                        )
                    clear_tensor_data(fc1_out)
                else:
                    if fc2_weight.requires_grad:
                        gelu_out_c = torch.ops.tex_ts.cast_from_fp8_ts(
                            gelu_out,
                            fwd_scale_inverses,
                            tex.FP8FwdTensors.GEMM2_INPUT,
                            fp8_dtype_forward,
                            TE_DType[ctx.activation_dtype],
                        )
                        clear_tensor_data(gelu_out)
                        fc2_wgrad, _, _ = tex.gemm(
                            gelu_out_c,
                            grad_output,
                            ctx.activation_dtype,
                            get_workspace(),
                            layout="NT",
                            grad=True,
                            use_bias=False,
                            accumulate=accumulate_wgrad_into_param_main_grad,
                            out=fc2_weight.main_grad if ctx.fuse_wgrad_accumulation else None,
                        )
                        clear_tensor_data(gelu_out_c)

                    if ctx.activation == "gelu":
                        fc1_bias_grad, dgelu_no_fp8 = bgrad_dgelu_fused(
                            fc2_dgrad, fc1_out, fc1_bias
                        )
                    else:
                        dgelu_no_fp8 = activation_func(
                            fc2_dgrad, fc1_out, TE_DType[fc2_dgrad.dtype]
                        )
                        fc1_bias_grad = dgelu_no_fp8.sum(dim=0)
                    clear_tensor_data(fc1_out)

                    dgelu = tex.cast_to_fp8(
                        dgelu_no_fp8,
                        ctx.fp8_meta["scaling_bwd"],
                        tex.FP8BwdTensors.GRAD_OUTPUT2,
                        fp8_dtype_backward,
                    )
                    dgelu_t = None

                out_index, meta_tensor, out_te_type, out_type = (
                    None,
                    None,
                    None,
                    ctx.activation_dtype,
                )
                fc1_dgrad_size = list(dgelu.size())
                fc1_dgrad_size[1] = fc1_weight.size(1)
                # Get/alloc fc1_dgrad
                if ctx.ub_bulk_wgrad:  # allocate dgrad output
                    ub_obj_dgrad = get_ub("fc1_wgrad")
                    fc1_dgrad = ub_obj_dgrad.get_ubuf_output(1)  # AllGather output
                elif ctx.ub_overlap_rs_dgrad:
                    ub_obj_dgrad = get_ub("fc1_dgrad")
                    fc1_dgrad = ub_obj_dgrad.get_ubuf_output(1)  # AllGather output
                else:
                    fc1_dgrad = torch.empty(
                        fc1_dgrad_size, dtype=ctx.activation_dtype, device=fc1_weight.device
                    )

                # FP8 RS
                if (ctx.ub_bulk_wgrad or ctx.ub_overlap_rs_dgrad) and ub_obj_dgrad.is_fp8_ubuf():
                    out_index = tex.FP8BwdTensors.GRAD_INPUT2
                    meta_tensor = ctx.fp8_meta["scaling_bwd"]
                    out_te_type = fp8_dtype_backward
                    out_type = torch.uint8
                    ub_obj_dgrad.set_ubuf_scale_inv(meta_tensor.scale_inv[out_index])

                # Set UB algo and UB obj for fc1_dgrad bulk/pipelined overlap
                if ctx.ub_bulk_dgrad:
                    ub_algo = tex.UbufOverlapAlgo.BULK_OVERLAP_AG
                    ub_obj = ub_obj_lnout
                elif ctx.ub_overlap_rs_dgrad:
                    dim_size = list(dgelu.size())
                    dim_size[0] = dim_size[0] // tp_world_size
                    dim_size[1] = fc1_weight_fp8.size(1)
                    rs_out = torch.empty(dim_size, dtype=ctx.activation_dtype, device=dgelu.device)
                    if ub_obj_dgrad.is_p2p_overlap():
                        if ub_obj_dgrad.is_atomic_gemm():
                            ub_algo = tex.UbufOverlapAlgo.ATOMIC_GEMM_RS_P2P
                        else:
                            ub_algo = tex.UbufOverlapAlgo.SPLIT_PIPELINED_RS_P2P
                    else:
                        if ub_obj_dgrad.is_atomic_gemm():
                            ub_algo = tex.UbufOverlapAlgo.ATOMIC_GEMM_RS
                        else:
                            ub_algo = tex.UbufOverlapAlgo.SPLIT_PIPELINED_RS
                    ub_obj = ub_obj_dgrad
                else:
                    ub_algo = None
                    ub_obj = None
                # FC1 DGRAD: Unconditional
                _ = tex.fp8_gemm(
                    fc1_weight_fp8.transpose_2d(),
                    fc1_weight_fp8._scale_inv,
                    0,
                    fc1_weight_fp8._fp8_dtype,
                    dgelu,
                    ctx.fp8_meta["scaling_bwd"].scale_inv,
                    tex.FP8BwdTensors.GRAD_OUTPUT2,
                    fp8_dtype_backward,
                    out_type,
                    get_workspace(),
                    out=fc1_dgrad,
                    use_split_accumulator=_2X_ACC_DGRAD,
                    ub_algo=ub_algo,
                    ub=ub_obj,
                    extra_output_tensor=rs_out if ctx.ub_overlap_rs_dgrad else None,
                    out_index=out_index,
                    fp8_meta_tensor=meta_tensor,
                    D_dtype=out_te_type,
                )
            else:
                # FC2 DGRAD; Unconditional
                fc2_dgrad, _, _ = tex.gemm(
                    fc2_weight,
                    grad_output,
                    ctx.activation_dtype,
                    get_workspace(),
                    layout="NN",
                    gelu=(not ctx.bias_gelu_nvfusion) and (ctx.activation == "gelu"),
                    grad=True,
                    gelu_input=fc1_out,
                    ub_algo=(
                        tex.UbufOverlapAlgo.SPLIT_PIPELINED_AG_P2P if ctx.ub_overlap_ag else None
                    ),
                    ub=ctx.ub_obj_gradout if ctx.ub_overlap_ag else None,
                )

                # FC2 WGRAD
                if fc2_weight.requires_grad:
                    fc2_wgrad, fc2_bias_grad, _ = tex.gemm(
                        gelu_out,
                        grad_output,
                        ctx.activation_dtype,
                        get_workspace(),
                        layout="NT",
                        grad=True,
                        use_bias=ctx.use_fc2_bias,
                        accumulate=accumulate_wgrad_into_param_main_grad,
                        out=fc2_weight.main_grad if ctx.fuse_wgrad_accumulation else None,
                    )
                clear_tensor_data(gelu_out)

                if ctx.bias_gelu_nvfusion and ctx.activation == "gelu":
                    fc1_bias_grad, fc2_dgrad = bgrad_dgelu_fused(fc2_dgrad, fc1_out, fc1_bias)
                else:
                    if ctx.activation != "gelu":
                        fc2_dgrad = activation_func(fc2_dgrad, fc1_out, TE_DType[fc2_dgrad.dtype])

                    # For non-fp8 execution, FC1 bias gradient is fused with FC1 wgrad GEMM
                    # and will not be calculated in case wgrad is not required.
                    if not fc1_weight.requires_grad:
                        fc1_bias_grad = fc2_dgrad.sum(dim=0)

                # Overwrite data. Deleting the tensor does not release underlying memory.
                clear_tensor_data(fc1_out)
                dgelu = fc2_dgrad

                fc1_dgrad_size = list(dgelu.size())
                fc1_dgrad_size[1] = fc1_weight.size(1)
                if ctx.ub_bulk_wgrad:  # allocate dgrad output
                    ub_obj_dgrad = get_ub("fc1_wgrad")
                    fc1_dgrad = ub_obj_dgrad.get_ubuf_output(1)  # AllGather output
                elif ctx.ub_overlap_rs_dgrad:
                    ub_obj_dgrad = get_ub("fc1_dgrad")
                    fc1_dgrad = ub_obj_dgrad.get_ubuf_output(1)  # AllGather output
                else:
                    fc1_dgrad = torch.empty(
                        fc1_dgrad_size, dtype=ctx.activation_dtype, device=fc1_weight.device
                    )

                # Set UB algo and UB obj for fc1_dgrad bulk/pipelined overlap
                if ctx.ub_bulk_dgrad:
                    ub_algo = tex.UbufOverlapAlgo.BULK_OVERLAP_AG
                    ub_obj = ub_obj_lnout
                elif ctx.ub_overlap_rs_dgrad:
                    dim_size = list(dgelu.size())
                    dim_size[0] = dim_size[0] // tp_world_size
                    dim_size[1] = fc1_weight.size(1)
                    rs_out = torch.empty(dim_size, dtype=ctx.activation_dtype, device=dgelu.device)
                    if ub_obj_dgrad.is_p2p_overlap():
                        ub_algo = tex.UbufOverlapAlgo.SPLIT_PIPELINED_RS_P2P
                    else:
                        ub_algo = tex.UbufOverlapAlgo.SPLIT_PIPELINED_RS
                    ub_obj = ub_obj_dgrad
                else:
                    ub_algo = None
                    ub_obj = None
                # FC1 DGRAD: Unconditional
                _ = tex.gemm(
                    fc1_weight,
                    dgelu,
                    ctx.activation_dtype,
                    get_workspace(),
                    out=fc1_dgrad,
                    layout="NN",
                    grad=True,
                    ub_algo=ub_algo,
                    ub=ub_obj,
                    extra_output_tensor=rs_out if ctx.ub_overlap_rs_dgrad else None,
                )

            if ctx.ub_bulk_dgrad:
                ln_out_total = ub_obj_lnout.get_ubuf_output(1)
            # Overlap dgrad-RS/AR with wgrad
            if ctx.set_parallel_mode and ctx.sequence_parallel:
                if not ctx.ub_bulk_dgrad and handle is not None:
                    handle.wait()
                if not ctx.ub_bulk_wgrad and not ctx.ub_overlap_rs_dgrad:
                    if ctx.return_layernorm_output and ctx.return_layernorm_output_gathered:
                        fc1_dgrad = fc1_dgrad + grad_outputs[1].view_as(fc1_dgrad)
                    fc1_dgrad, handle = reduce_scatter_along_first_dim(
                        fc1_dgrad, ctx.tp_group, async_op=True
                    )
            elif ctx.set_parallel_mode and ctx.tensor_parallel:
                fc1_dgrad, handle = allreduce(fc1_dgrad, ctx.tp_group, async_op=True)

            if fc1_weight.requires_grad:
                if ctx.fp8:
                    # FC1 WGRAD
                    extra_output_tensor = None
                    if ctx.ub_bulk_wgrad:
                        if ub_obj_dgrad.is_fp8_ubuf():
                            dim_size = list(ub_obj_dgrad.get_ubuf_output(0).size())  # RS output
                            extra_output_tensor = torch.empty(
                                dim_size, dtype=ctx.activation_dtype, device=fc1_dgrad.device
                            )
                            fc1_dgrad = extra_output_tensor
                        else:
                            fc1_dgrad = ub_obj_dgrad.get_ubuf_output(0)
                    if not ctx.fp8_meta["recipe"].override_linear_precision.wgrad:
                        ln_out_total_t = tex.fp8_transpose(ln_out_total, fp8_dtype_forward)
                        fc1_wgrad, _ = tex.fp8_gemm(
                            ln_out_total_t,
                            fwd_scale_inverses,
                            tex.FP8FwdTensors.GEMM1_INPUT,
                            fp8_dtype_forward,
                            dgelu_t,
                            ctx.fp8_meta["scaling_bwd"].scale_inv,
                            tex.FP8BwdTensors.GRAD_OUTPUT2,
                            fp8_dtype_backward,
                            ctx.activation_dtype,
                            get_workspace(),
                            accumulate=accumulate_wgrad_into_param_main_grad,
                            out=fc1_weight.main_grad if ctx.fuse_wgrad_accumulation else None,
                            use_split_accumulator=_2X_ACC_WGRAD,
                            ub_algo=(
                                tex.UbufOverlapAlgo.BULK_OVERLAP_RS if ctx.ub_bulk_wgrad else None
                            ),
                            ub=ub_obj_dgrad if ctx.ub_bulk_wgrad else None,
                            extra_output_tensor=extra_output_tensor,
                        )
                        clear_tensor_data(ln_out_total_t, dgelu_t)
                    else:
                        ln_out_total_c = torch.ops.tex_ts.cast_from_fp8_ts(
                            ln_out_total,
                            fwd_scale_inverses,
                            tex.FP8FwdTensors.GEMM1_INPUT,
                            fp8_dtype_forward,
                            TE_DType[ctx.activation_dtype],
                        )
                        fc1_wgrad, _, _ = tex.gemm(
                            ln_out_total_c,
                            dgelu_no_fp8,
                            ctx.activation_dtype,
                            get_workspace(),
                            layout="NT",
                            grad=True,
                            accumulate=accumulate_wgrad_into_param_main_grad,
                            out=fc1_weight.main_grad if ctx.fuse_wgrad_accumulation else None,
                            ub_algo=(
                                tex.UbufOverlapAlgo.BULK_OVERLAP_RS if ctx.ub_bulk_wgrad else None
                            ),
                            ub=ub_obj_dgrad if ctx.ub_bulk_wgrad else None,
                            extra_output_tensor=extra_output_tensor,
                        )
                        clear_tensor_data(ln_out_total_c, dgelu_no_fp8)
                else:
                    # FC1 WGRAD
                    fc1_wgrad_outputs = tex.gemm(
                        ln_out_total,
                        dgelu,
                        ctx.activation_dtype,
                        get_workspace(),
                        layout="NT",
                        grad=True,
                        use_bias=not ctx.bias_gelu_nvfusion,
                        accumulate=accumulate_wgrad_into_param_main_grad,
                        out=fc1_weight.main_grad if ctx.fuse_wgrad_accumulation else None,
                        ub_algo=tex.UbufOverlapAlgo.BULK_OVERLAP_RS if ctx.ub_bulk_wgrad else None,
                        ub=ub_obj_dgrad if ctx.ub_bulk_wgrad else None,
                    )
                    clear_tensor_data(ln_out_total, dgelu)

                    if ctx.bias_gelu_nvfusion:
                        fc1_wgrad, _, _ = fc1_wgrad_outputs
                    else:
                        fc1_wgrad, fc1_bias_grad, _ = fc1_wgrad_outputs
                    if ctx.ub_bulk_wgrad:
                        fc1_dgrad = ub_obj_dgrad.get_ubuf_output(0)  # Reduce-scatter output

            # Column Parallel Linear
            if (
                (not ctx.ub_bulk_wgrad)
                and ctx.set_parallel_mode
                and ctx.tensor_parallel
                and handle is not None
            ):
                handle.wait()

            # LayerNorm gradient
            if ctx.ub_overlap_rs_dgrad:
                dgrad = rs_out.view(inputmat.shape)
            else:
                dgrad = fc1_dgrad.view(inputmat.shape)

            # Residual gradient
            if ctx.return_layernorm_output and not ctx.return_layernorm_output_gathered:
                dgrad = dgrad + grad_outputs[1].view_as(dgrad)

            if ctx.normalization == "LayerNorm":
                dgrad, dgamma, dbeta = tex.layernorm_bwd(
                    dgrad,
                    inputmat,
                    mu,
                    rsigma,
                    ln_weight,
                    ctx.bwd_ln_sm_margin,
                    ctx.zero_centered_gamma,
                )
            elif ctx.normalization == "RMSNorm":
                dgrad, dgamma = tex.rmsnorm_bwd(
                    dgrad,
                    inputmat,
                    rsigma,
                    ln_weight,
                    ctx.bwd_ln_sm_margin,
                    ctx.zero_centered_gamma,
                )
                dbeta = None
            clear_tensor_data(mu)
            clear_tensor_data(rsigma)

        if fc1_weight.requires_grad:
            # Handle custom DDP from mcore.
            if ctx.fuse_wgrad_accumulation and hasattr(fc1_weight, "grad_added_to_main_grad"):
                fc1_weight.grad_added_to_main_grad = True
                if getattr(fc1_weight, "zero_out_wgrad", False):
                    fc1_wgrad = torch.zeros(
                        fc1_weight.main_grad.shape,
                        dtype=fc1_weight.dtype,
                        device=torch.cuda.current_device(),
                        requires_grad=False,
                    )
                else:
                    fc1_wgrad = torch.empty(
                        fc1_weight.main_grad.shape,
                        dtype=fc1_weight.dtype,
                        device=torch.cuda.current_device(),
                        requires_grad=False,
                    )
            elif ctx.fuse_wgrad_accumulation:
                fc1_wgrad = None
        else:
            fc1_wgrad = None

        if fc2_weight.requires_grad:
            # Handle custom DDP from mcore.
            if ctx.fuse_wgrad_accumulation and hasattr(fc2_weight, "grad_added_to_main_grad"):
                fc2_weight.grad_added_to_main_grad = True
                if getattr(fc2_weight, "zero_out_wgrad", False):
                    fc2_wgrad = torch.zeros(
                        fc2_weight.main_grad.shape,
                        dtype=fc2_weight.dtype,
                        device=torch.cuda.current_device(),
                        requires_grad=False,
                    )
                else:
                    fc2_wgrad = torch.empty(
                        fc2_weight.main_grad.shape,
                        dtype=fc2_weight.dtype,
                        device=torch.cuda.current_device(),
                        requires_grad=False,
                    )
            elif ctx.fuse_wgrad_accumulation:
                fc2_wgrad = None
        else:
            fc2_wgrad = None

        if ctx.reduce_and_update_bwd_fp8_tensors and not is_graph_capturing():
            FP8GlobalStateManager.reduce_and_update_fp8_tensors(forward=False)

        # Scatter Fp8 tranposed-weight buffers
        if ctx.fp8:
            _fsdp_scatter_tensors(
                ctx.fsdp_group,
                fc1_weight_fp8 if not isinstance(fc1_weight, Float8Tensor) else None,
                fc2_weight_fp8 if not isinstance(fc2_weight, Float8Tensor) else None,
            )

        return (
            dgrad.view(ctx.inp_shape) if ctx.requires_dgrad else None,
            dgamma,
            dbeta,
            fc1_wgrad,
            None,  # fc1_weight_fp8
            fc1_bias_grad if ctx.use_fc1_bias else None,
            None,  # use_fc1_bias
            fc2_wgrad,
            None,  # fc2_weight_fp8
            fc2_bias_grad if ctx.use_fc2_bias else None,
            None,  # use_fc2_bias
            None,  # eps
            None,  # is_first_microbatch
            None,  # fp8
            None,  # fp8_calibration
            None,  # fp8_meta
            None,  # fuse_wgrad_accumulation
            None,  # cpu_offloading
            None,  # tp_group
            None,  # tp_size
            None,  # sequence_parallel
            None,  # tensor_parallel
            None,  # activation_dtype
            None,  # return_layernorm_output
            None,  # return_layernorm_output_gathered
            None,  # bias_gelu_nvfusion
            None,  # set_parallel_mode
            None,  # is_grad_enabled
            None,  # fwd_ln_sm_margin
            None,  # bwd_ln_sm_margin
            None,  # zero_centered_gamma
            None,  # activation
            None,  # normalization
            None,  # ub_bulk_wgrad
            None,  # ub_bulk_dgrad
            None,  # ub_overlap_rs_dgrad
            None,  # ub_overlap_rs
            None,  # ub_overlap_ag
            None,  # gemm_gelu_fusion
            None,  # fsdp_group
        )


class LayerNormMLP(TransformerEngineBaseModule):
    r"""
    Applies layer normalization on the input followed by the MLP module, consisting of
    2 successive linear transformations, separated by the GeLU activation.

    Parameters
    ----------
    hidden_size : int
                 size of each input sample.
    ffn_hidden_size : int
                     intermediate size to which input samples are projected.
    eps : float, default = 1e-5
         a value added to the denominator of layer normalization for numerical stability.
    bias : bool, default = `True`
          if set to `False`, the FC1 and FC2 layers will not learn an additive bias.
    normalization : { 'LayerNorm', 'RMSNorm' }, default = 'LayerNorm'
                   type of normalization applied.
    activation : str, default = 'gelu'
          activation function used.
          Options: 'gelu', 'geglu', 'relu', 'reglu', 'squared_relu', 'swiglu', 'qgelu', 'srelu'.
    init_method : Callable, default = `None`
                 used for initializing FC1 weights in the following way: `init_method(weight)`.
                 When set to `None`, defaults to `torch.nn.init.normal_(mean=0.0, std=0.023)`.
    output_layer_init_method : Callable, default = `None`
                              used for initializing FC2 weights in the following way:
                              `output_layer_init_method(weight)`. When set to `None`, defaults to
                              `torch.nn.init.normal_(mean=0.0, std=0.023)`.
    return_layernorm_output : bool, default = `False`
                             if set to `True`, output of layernorm is returned from the forward
                             together with the output of the linear transformation.
                             Example use case: residual connection for transformer module
                             is taken post layernorm.
    return_layernorm_output_gathered : bool, default = `False`
                             if set to `True`, output of layernorm is returned after the all
                             gather operation. Ignored if return_layernorm_output is False.
                             Example use case: with sequence parallel, input to residual connection
                             for transformer module (e.g. LoRA) will need to be gathered.
                             Returning layernorm output gathered will prevent a redundant gather.
    zero_centered_gamma : bool, default = 'False'
                         if set to 'True', gamma parameter in LayerNorm is initialized to 0 and
                         the LayerNorm formula changes to

                         .. math::
                            y = \frac{x - \mathrm{E}[x]}{ \sqrt{\mathrm{Var}[x] + \varepsilon}} *
                            (1 + \gamma) + \beta
    device : Union[torch.device, str], default = "cuda"
          The device on which the parameters of the model will allocated. It is the user's
          responsibility to ensure all parameters are moved to the GPU before running the
          forward pass.

    Parallelism parameters
    ----------------------
    set_parallel_mode : bool, default = `False`
                      if set to `True`, FC1 is used as Column Parallel and FC2 is used as Row
                      Parallel as described `here <https://arxiv.org/pdf/1909.08053.pdf>`_.
    sequence_parallel : bool, default = `False`
                       if set to `True`, uses sequence parallelism.
    tp_group : ProcessGroup, default = `None`
              tensor parallel process group.
    tp_size : int, default = 1
             used as TP (tensor parallel) world size when TP groups are not formed during
             initialization. In this case, users must call the
             `set_tensor_parallel_group(tp_group)` method on the initialized module before the
             forward pass to supply the tensor parallel group needed for tensor and sequence
             parallel collectives.

    Optimization parameters
    -----------------------
    fuse_wgrad_accumulation : bool, default = 'False'
                             if set to `True`, enables fusing of creation and accumulation of
                             the weight gradient. When enabled, it is assumed that the weights
                             have an additional `main_grad` attribute (used instead of the
                             regular `grad`) which is a pre-allocated buffer of the correct
                             size to accumulate gradients in.
    return_bias : bool, default = `False`
                 when set to `True`, this module will not apply the additive bias for FC2, but
                 instead return the bias value during the forward pass together with the
                 output of the linear transformation :math:`y = xA^T`. This is useful when
                 the bias addition can be fused to subsequent operations.
    params_dtype : torch.dtype, default = `torch.get_default_dtype()`
                  it controls the type used to allocate the initial parameters. Useful when
                  the model is trained with lower precision and the original FP32 parameters
                  would not fit in GPU memory.
    seq_length: int
               sequence length of input samples. Needed for JIT Warmup, a technique where jit fused
               functions are warmed up before training to ensure same kernels are used for forward
               propogation and activation recompute phase.
    micro_batch_size: int
                     batch size per training step. Needed for JIT Warmup, a technique where jit
                     fused functions are warmed up before training to ensure same kernels are
                     used for forward propogation and activation recompute phase.
    """

    def __init__(
        self,
        hidden_size: int,
        ffn_hidden_size: int,
        eps: float = 1e-5,
        sequence_parallel: bool = False,
        return_bias: bool = False,
        get_rng_state_tracker: Optional[Callable] = None,
        tp_group: Optional[dist_group_type] = None,
        tp_size: int = 1,
        init_method: Optional[Callable] = None,
        bias: bool = True,
        normalization: str = "LayerNorm",
        activation: str = "gelu",
        output_layer_init_method: Optional[Callable] = None,
        fuse_wgrad_accumulation: bool = False,
        params_dtype: Optional[torch.dtype] = None,
        return_layernorm_output: bool = False,
        return_layernorm_output_gathered: bool = False,
        seq_length: Optional[int] = None,
        micro_batch_size: Optional[int] = None,
        set_parallel_mode: bool = False,
        zero_centered_gamma: bool = False,
        device: Union[torch.device, str] = "cuda",
        ub_bulk_wgrad: bool = False,
        ub_bulk_dgrad: bool = False,
        ub_overlap_rs_dgrad: bool = False,
        ub_overlap_rs: bool = False,
        ub_overlap_ag: bool = False,
    ) -> None:
        super().__init__()

        params_dtype = torch.get_default_dtype() if params_dtype is None else params_dtype
        self.fuse_wgrad_accumulation = fuse_wgrad_accumulation
        self.normalization = normalization
        assert normalization in ["LayerNorm", "RMSNorm"], "Unsupported normalization type!"
        self.use_bias = bias
        self.activation = activation
        self.return_bias = return_bias
        self.apply_bias = bias and not return_bias
        self.return_layernorm_output = return_layernorm_output
        self.return_layernorm_output_gathered = return_layernorm_output_gathered
        self.bias_gelu_nvfusion = (
            bool(int(os.getenv("NVTE_BIAS_GELU_NVFUSION", "1"))) and self.activation == "gelu"
        )
        self.set_parallel_mode = set_parallel_mode
        self.zero_centered_gamma = zero_centered_gamma
        self.ub_bulk_wgrad = ub_bulk_wgrad
        self.ub_bulk_dgrad = ub_bulk_dgrad
        self.ub_overlap_rs_dgrad = ub_overlap_rs_dgrad
        self.ub_overlap_rs = ub_overlap_rs
        self.ub_overlap_ag = ub_overlap_ag
        # GEMM-GELU fusion is currently only supported with split GEMM-AG overlap
        self.gemm_gelu_fusion = (
            bool(int(os.getenv("NVTE_GEMM_GELU_FUSION", "0")))
            and self.activation == "gelu"
            and ((_ub_communicators is None) or (not get_ub("fc1_fprop").is_atomic_gemm()))
        )

        if tp_group is None:
            self.tp_size = tp_size
            if tp_size == 1:
                self.set_tensor_parallel_group(tp_group)
        else:
            self.tp_size = get_distributed_world_size(tp_group)
            self.set_tensor_parallel_group(tp_group)
        self.set_nccl_overlap_warning_if_tp()

        if init_method is None:
            init_method = get_default_init_method()
        if output_layer_init_method is None:
            output_layer_init_method = get_default_init_method()

        self.sequence_parallel = (self.tp_size > 1) and sequence_parallel
        self.size_per_partition = divide(ffn_hidden_size, self.tp_size)

        # Initialize params in FP8
        with_fp8_params = FP8GlobalStateManager.with_fp8_parameters()

        # LN init
        self.eps = eps
        layer_norm_weight = Parameter(torch.empty(hidden_size, device=device, dtype=params_dtype))
        self.register_parameter(
            "layer_norm_weight",
            layer_norm_weight,
            init_fn=init_method_constant(float(not self.zero_centered_gamma)),
        )
        if self.normalization != "RMSNorm":
            layer_norm_bias = Parameter(torch.empty(hidden_size, device=device, dtype=params_dtype))
            self.register_parameter(
                "layer_norm_bias", layer_norm_bias, init_fn=init_method_constant(0.0)
            )
        else:
            self.layer_norm_bias = None

        # FC1 init
        if self.activation in ["reglu", "geglu", "swiglu"]:
            fc1_output_features = 2 * self.size_per_partition
        else:
            fc1_output_features = self.size_per_partition

        fc1_weight = Parameter(
            torch.empty(fc1_output_features, hidden_size, device=device, dtype=params_dtype)
        )
        self.register_parameter(
            "fc1_weight",
            fc1_weight,
            init_fn=init_method,
            get_rng_state_tracker=get_rng_state_tracker,
            fp8_meta_index=tex.FP8FwdTensors.GEMM1_WEIGHT,
        )

        if self.use_bias:
            fc1_bias = Parameter(
                torch.empty(fc1_output_features, device=device, dtype=params_dtype)
            )
            self.register_parameter("fc1_bias", fc1_bias, init_fn=init_method_constant(0.0))
        else:
            self.fc1_bias = torch.Tensor().to(dtype=params_dtype, device=device)

        # FC2 init
        fc2_weight = Parameter(
            torch.empty(hidden_size, self.size_per_partition, device=device, dtype=params_dtype)
        )
        self.register_parameter(
            "fc2_weight",
            fc2_weight,
            init_fn=output_layer_init_method,
            get_rng_state_tracker=get_rng_state_tracker,
            fp8_meta_index=tex.FP8FwdTensors.GEMM2_WEIGHT,
        )

        if self.use_bias:
            fc2_bias = Parameter(torch.empty(hidden_size, device=device, dtype=params_dtype))
            self.register_parameter("fc2_bias", fc2_bias, init_fn=init_method_constant(0.0))
        else:
            self.fc2_bias = torch.Tensor().to(dtype=params_dtype, device=device)

        if with_fp8_params:
            self.init_fp8_metadata(num_gemms=2)

        self.reset_parameters(defer_init=(device == "meta"))

        # For RPL, bias has to be added after TP collectives
        # So it cannot be fused with the GEMM
        if self.set_parallel_mode and self.apply_bias:
            self.gemm_bias_unfused_add = True
        else:
            self.gemm_bias_unfused_add = False

        if self.bias_gelu_nvfusion:
            set_jit_fusion_options()
            if seq_length and micro_batch_size:
                warmup_jit_bias_gelu_all_dtypes(
                    self.size_per_partition, seq_length, micro_batch_size
                )

        # These many SMs are subtracted from the total SM count when calling forward
        # and backward LayerNorm C APIs. These envvars can be used to prevent the LN
        # kernels from using all SMs in the device. This is useful for cases such as
        # communication overlap with LN.
        self.fwd_ln_sm_margin = int(os.getenv("NVTE_FWD_LAYERNORM_SM_MARGIN", "0"))
        self.bwd_ln_sm_margin = int(os.getenv("NVTE_BWD_LAYERNORM_SM_MARGIN", "0"))
        self.inf_ln_sm_margin = int(os.getenv("NVTE_INF_LAYERNORM_SM_MARGIN", "0"))

    def reset_layer_norm_parameters(self) -> None:
        """Init LN params"""
        warnings.warn(
            "This method will be deprecated in an upcoming release. "
            "Update your code to use LayerNormMLP.reset_parameters() instead.",
            DeprecationWarning,
            stacklevel=2,
        )
        if not self.zero_centered_gamma:
            init.ones_(self.layer_norm_weight)
        else:
            init.zeros_(self.layer_norm_weight)
        if self.layer_norm_bias is not None:
            init.zeros_(self.layer_norm_bias)

    def reset_parameters(self, defer_init=False):
        super().reset_parameters(defer_init=defer_init)

        if not defer_init:
            # Set parallel attributes for layer norm parameters
            setattr(self.layer_norm_weight, "sequence_parallel", self.sequence_parallel)
            if self.normalization != "RMSNorm":
                setattr(self.layer_norm_bias, "sequence_parallel", self.sequence_parallel)

            # Set parallel attributes for linear parameters
            set_tensor_model_parallel_attributes(self.fc1_weight, True, 0, 1)
            set_tensor_model_parallel_attributes(self.fc2_weight, True, 1, 1)
            if self.use_bias:
                set_tensor_model_parallel_attributes(self.fc1_bias, True, 0, 1)
                if self.set_parallel_mode:
                    setattr(self.fc2_bias, "sequence_parallel", self.sequence_parallel)

    @no_torch_dynamo()
    def forward(
        self, inp: torch.Tensor, is_first_microbatch: Optional[bool] = None
    ) -> Union[torch.Tensor, Tuple[torch.Tensor, ...]]:
        """
        Apply layer normalization to the input followed by a feedforward network (MLP Block).

        Parameters
        ----------
        inp : torch.Tensor
             Input tensor.
        is_first_microbatch : {True, False, None}, default = None
                             During training using either gradient accumulation or
                             pipeline parallelism a minibatch of data is further split
                             into microbatches. Between the microbatches of the same minibatch
                             the model weights are not updated. Setting this parameter indicates
                             whether the current microbatch is the first in a minibatch or not.
                             When set, this parameter enables additional optimizations:

                             * during FP8 training, it allows caching of the FP8 versions of
                               the weights
                             * it also allows skipping gradient accumulation during the
                               first microbatch (since it is the first gradient being
                               produced)
        """

        skip_fp8_weight_update = FP8GlobalStateManager.get_skip_fp8_weight_update_tensor()
        if skip_fp8_weight_update is not None:
            is_first_microbatch = False

        with self.prepare_forward(inp, is_first_microbatch, num_gemms=2) as inp:

            # Get weight tensors
            fc1_weight = self.fc1_weight
            fc2_weight = self.fc2_weight
            if not self.fp8:
                if isinstance(fc1_weight, Float8Tensor):
                    fc1_weight = fc1_weight.from_float8()
                if isinstance(fc2_weight, Float8Tensor):
                    fc2_weight = fc2_weight.from_float8()

            # Cast weights to FP8 if needed
            fc1_weight_fp8 = None
            fc2_weight_fp8 = None
            if self.fp8:
                update_workspace = is_first_microbatch is None or is_first_microbatch
                with_transpose = torch.is_grad_enabled()
                if (
                    is_fp8_activation_recompute_enabled()
                    and not in_fp8_activation_recompute_phase()
                ):
                    with_transpose = True
                update_transpose_cache = with_transpose
                if update_transpose_cache:
                    update_transpose_cache = (
                        is_first_microbatch or skip_fp8_weight_update is not None
                    )
                if isinstance(fc1_weight, Float8Tensor):
                    if update_transpose_cache:
                        fc1_weight.transpose_2d(
                            fill_cache=True,
                            noop_flag=skip_fp8_weight_update,
                        )
                else:
                    cache_name = None
                    if is_first_microbatch is not None:
                        cache_name = "fc1_weight"
                    fc1_weight_fp8 = self.get_fp8_workspace(
                        tensor=fc1_weight,
                        fp8_meta_forward=True,
                        fp8_meta_index=tex.FP8FwdTensors.GEMM1_WEIGHT,
                        cache_name=cache_name,
                        update_workspace=update_workspace,
                        skip_update_flag=skip_fp8_weight_update,
                        with_transpose=with_transpose,
                    )
                if isinstance(fc2_weight, Float8Tensor):
                    if update_transpose_cache:
                        fc2_weight.transpose_2d(
                            fill_cache=True,
                            noop_flag=skip_fp8_weight_update,
                        )
                else:
                    cache_name = None
                    if is_first_microbatch is not None:
                        cache_name = "fc2_weight"
                    fc2_weight_fp8 = self.get_fp8_workspace(
                        tensor=fc2_weight,
                        fp8_meta_forward=True,
                        fp8_meta_index=tex.FP8FwdTensors.GEMM2_WEIGHT,
                        cache_name=cache_name,
                        update_workspace=update_workspace,
                        skip_update_flag=skip_fp8_weight_update,
                        with_transpose=with_transpose,
                    )

            # Disable bias_gelu_nvfusion for determinism checkpointing in non-reentrant mode
            if self.bias_gelu_nvfusion and not use_reentrant_activation_recompute():
                self.bias_gelu_nvfusion = False

            from ..cpu_offload import CPUOffloadEnabled

            if torch.is_grad_enabled():
                fwd_fn = _LayerNormMLP.apply
                args = []
            else:
                fwd_fn = _LayerNormMLP.forward
                args = [None]
            args += (
                inp,
                self.layer_norm_weight,
                self.layer_norm_bias,
                fc1_weight,
                fc1_weight_fp8,
                self.fc1_bias,
                self.use_bias,
                fc2_weight,
                fc2_weight_fp8,
                self.fc2_bias,
                self.apply_bias and not self.gemm_bias_unfused_add,
                self.eps,
                is_first_microbatch,
                self.fp8,
                self.fp8_calibration,
                self.fp8_meta,
                self.fuse_wgrad_accumulation,
                CPUOffloadEnabled,
                self.tp_group,
                self.tp_size,
                self.sequence_parallel,
                self.tp_size > 1,
                self.activation_dtype,
                self.return_layernorm_output,
                self.return_layernorm_output_gathered,
                self.bias_gelu_nvfusion,
                self.set_parallel_mode,
                torch.is_grad_enabled(),
                self.fwd_ln_sm_margin if torch.is_grad_enabled() else self.inf_ln_sm_margin,
                self.bwd_ln_sm_margin,
                self.zero_centered_gamma,
                self.activation,
                self.normalization,
                self.ub_bulk_wgrad,
                self.ub_bulk_dgrad,
                self.ub_overlap_rs_dgrad,
                self.ub_overlap_rs,
                self.ub_overlap_ag,
                self.gemm_gelu_fusion,
                self.fsdp_group,
            )
            out = fwd_fn(*args)

        if self.return_layernorm_output:
            out, ln_out = out

        if self.gemm_bias_unfused_add:
            out = out + cast_if_needed(self.fc2_bias, self.activation_dtype)

        if self.return_bias:
            if self.return_layernorm_output:
                return out, cast_if_needed(self.fc2_bias, self.activation_dtype), ln_out
            return out, cast_if_needed(self.fc2_bias, self.activation_dtype)
        if self.return_layernorm_output:
            return out, ln_out
        return out<|MERGE_RESOLUTION|>--- conflicted
+++ resolved
@@ -570,13 +570,8 @@
             )
 
             if ctx.cpu_offloading and ctx.fuse_wgrad_accumulation:
-<<<<<<< HEAD
-                fc1_weight = Parameter(fc1_weight.requires_grad)
-                fc2_weight = Parameter(fc2_weight.requires_grad)
-=======
                 fc1_weight = Parameter(fc1_weight, fc1_weight.requires_grad)
                 fc2_weight = Parameter(fc2_weight, fc2_weight.requires_grad)
->>>>>>> a7e9d3e7
 
                 fc1_weight.main_grad = fc1_weight_main_grad
                 fc2_weight.main_grad = fc2_weight_main_grad
